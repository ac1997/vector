--- conflicted
+++ resolved
@@ -1,3 +1,5 @@
+use std::any::Any;
+
 use crate::{get_metadata_key, MetadataKey};
 use ::value::Value;
 use vrl::prelude::*;
@@ -69,7 +71,22 @@
             }
         }
 
-<<<<<<< HEAD
+        // for backwards compatibility, make sure value is a string when using legacy.
+        if matches!(key, MetadataKey::Legacy(_)) && !value.type_def((local, external)).is_bytes() {
+            return Err(vrl::function::Error::UnexpectedExpression {
+                keyword: "value",
+                expected: "string",
+                expr: value,
+            }
+            .into());
+        }
+
+        Ok(Box::new(SetMetadataFieldFn {
+            key,
+            value: Box::new(value),
+        }))
+    }
+
     fn compile_argument(
         &self,
         _args: &[(&'static str, Option<ResolvedArgument>)],
@@ -78,29 +95,9 @@
         expr: Option<&expression::Expr>,
     ) -> CompiledArgument {
         match (name, expr) {
-            ("key", Some(expr)) => {
-                let key = expr
-                    .as_enum("key", super::keys())?
-                    .try_bytes_utf8_lossy()
-                    .expect("key not bytes")
-                    .to_string();
-                Ok(Some(Box::new(key) as _))
-=======
-        // for backwards compatibility, make sure value is a string when using legacy.
-        if matches!(key, MetadataKey::Legacy(_)) && !value.type_def((local, external)).is_bytes() {
-            return Err(vrl::function::Error::UnexpectedExpression {
-                keyword: "value",
-                expected: "string",
-                expr: value,
->>>>>>> 2b2259ce
-            }
-            .into());
+            ("key", Some(_)) => Ok(Some(Box::new(()) as _)),
+            _ => Ok(None),
         }
-
-        Ok(Box::new(SetMetadataFieldFn {
-            key,
-            value: Box::new(value),
-        }))
     }
 
     fn symbol(&self) -> Option<(&'static str, usize)> {
@@ -127,6 +124,10 @@
 
 #[inline(never)]
 #[no_mangle]
-pub extern "C" fn vrl_fn_set_metadata_field(value: &mut Value, result: &mut Resolved) {
-    todo!()
+pub extern "C" fn vrl_fn_set_metadata_field(
+    key: &Box<dyn Any + Send + Sync>,
+    value: &mut Value,
+    result: &mut Resolved,
+) {
+    todo!("{key:?}{value}{result:?}")
 }