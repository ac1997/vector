use vector_common::conversion::Conversion;
use vrl::prelude::*;

fn to_float(value: Value) -> std::result::Result<Value, ExpressionError> {
    use Value::*;
    match value {
        Float(_) => Ok(value),
        Integer(v) => Ok((v as f64).into()),
        Boolean(v) => Ok(NotNan::new(if v { 1.0 } else { 0.0 }).unwrap().into()),
        Null => Ok(0.0.into()),
        Timestamp(v) => Ok((v.timestamp_nanos() as f64 / 1_000_000_000_f64).into()),
        Bytes(v) => Conversion::Float
            .convert(v)
            .map_err(|e| e.to_string().into()),
        v => Err(format!(r#"unable to coerce {} into "float""#, v.kind()).into()),
    }
}

#[derive(Clone, Copy, Debug)]
pub struct ToFloat;

impl Function for ToFloat {
    fn identifier(&self) -> &'static str {
        "to_float"
    }

    fn parameters(&self) -> &'static [Parameter] {
        &[Parameter {
            keyword: "value",
            kind: kind::ANY,
            required: true,
        }]
    }

    fn examples(&self) -> &'static [Example] {
        &[
            Example {
                title: "integer",
                source: "to_float(5)",
                result: Ok("5.0"),
            },
            Example {
                title: "float",
                source: "to_float(5.6)",
                result: Ok("5.6"),
            },
            Example {
                title: "true",
                source: "to_float(true)",
                result: Ok("1.0"),
            },
            Example {
                title: "false",
                source: "to_float(false)",
                result: Ok("0.0"),
            },
            Example {
                title: "null",
                source: "to_float(null)",
                result: Ok("0.0"),
            },
            Example {
                title: "valid string",
                source: "to_float!(s'5.6')",
                result: Ok("5.6"),
            },
            Example {
                title: "invalid string",
                source: "to_float!(s'foobar')",
                result: Err(
                    r#"function call error for "to_float" at (0:20): Invalid floating point number "foobar": invalid float literal"#,
                ),
            },
            Example {
                title: "timestamp",
                source: "to_float(t'2020-01-01T00:00:00.100Z')",
                result: Ok("1577836800.1"),
            },
            Example {
                title: "array",
                source: "to_float!([])",
                result: Err(
                    r#"function call error for "to_float" at (0:13): unable to coerce "array" into "float""#,
                ),
            },
            Example {
                title: "object",
                source: "to_float!({})",
                result: Err(
                    r#"function call error for "to_float" at (0:13): unable to coerce "object" into "float""#,
                ),
            },
            Example {
                title: "regex",
                source: "to_float!(r'foo')",
                result: Err(
                    r#"function call error for "to_float" at (0:17): unable to coerce "regex" into "float""#,
                ),
            },
        ]
    }

    fn compile(
        &self,
        _state: &state::Compiler,
        _ctx: &FunctionCompileContext,
        mut arguments: ArgumentList,
    ) -> Compiled {
        let value = arguments.required("value");

        Ok(Box::new(ToFloatFn { value }))
    }

    fn call_by_vm(&self, _ctx: &mut Context, args: &mut VmArgumentList) -> Resolved {
        let value = args.required("value");

        to_float(value)
    }
}

#[derive(Debug, Clone)]
struct ToFloatFn {
    value: Box<dyn Expression>,
}

impl Expression for ToFloatFn {
    fn resolve(&self, ctx: &mut Context) -> Resolved {
        let value = self.value.resolve(ctx)?;

<<<<<<< HEAD
        match value {
            Float(_) => Ok(value),
            Integer(v) => Ok(NotNan::new(v as f64).unwrap().into()),
            Boolean(v) => Ok(NotNan::new(if v { 1.0 } else { 0.0 }).unwrap().into()),
            Null => Ok(NotNan::new(0.0).unwrap().into()),
            Timestamp(v) => Ok(NotNan::new(v.timestamp_nanos() as f64 / 1_000_000_000_f64)
                .unwrap()
                .into()),
            Bytes(v) => Conversion::Float
                .convert(v)
                .map_err(|e| e.to_string().into()),
            v => Err(format!(r#"unable to coerce {} into "float""#, v.vrl_kind()).into()),
        }
=======
        to_float(value)
>>>>>>> e9e692b9
    }

    fn type_def(&self, state: &state::Compiler) -> TypeDef {
        TypeDef::new()
            .with_fallibility(
                self.value
                    .type_def(state)
                    .has_kind(Kind::Bytes | Kind::Array | Kind::Object | Kind::Regex),
            )
            .float()
    }
}

#[cfg(test)]
mod tests {
    use chrono::prelude::*;

    use super::*;

    test_function![
        to_float => ToFloat;

        float {
            args: func_args![value: 20.5],
            want: Ok(20.5),
            tdef: TypeDef::new().infallible().float(),
        }

        integer {
            args: func_args![value: 20],
            want: Ok(20.0),
            tdef: TypeDef::new().infallible().float(),
        }

        timestamp {
             args: func_args![value: Utc.ymd(2014, 7, 8).and_hms_milli(9, 10, 11, 12)],
             want: Ok(1404810611.012),
             tdef: TypeDef::new().infallible().float(),
        }
    ];
}<|MERGE_RESOLUTION|>--- conflicted
+++ resolved
@@ -127,23 +127,7 @@
     fn resolve(&self, ctx: &mut Context) -> Resolved {
         let value = self.value.resolve(ctx)?;
 
-<<<<<<< HEAD
-        match value {
-            Float(_) => Ok(value),
-            Integer(v) => Ok(NotNan::new(v as f64).unwrap().into()),
-            Boolean(v) => Ok(NotNan::new(if v { 1.0 } else { 0.0 }).unwrap().into()),
-            Null => Ok(NotNan::new(0.0).unwrap().into()),
-            Timestamp(v) => Ok(NotNan::new(v.timestamp_nanos() as f64 / 1_000_000_000_f64)
-                .unwrap()
-                .into()),
-            Bytes(v) => Conversion::Float
-                .convert(v)
-                .map_err(|e| e.to_string().into()),
-            v => Err(format!(r#"unable to coerce {} into "float""#, v.vrl_kind()).into()),
-        }
-=======
         to_float(value)
->>>>>>> e9e692b9
     }
 
     fn type_def(&self, state: &state::Compiler) -> TypeDef {
