use ::value::Value;
use vrl::prelude::*;

fn ends_with(value: Value, substring: Value, case_sensitive: Option<Value>) -> Resolved {
    let case_sensitive = case_sensitive
        .and_then(|case_sensitive| case_sensitive.try_boolean().ok())
        .unwrap_or(true);
    let value = {
        let string = value.try_bytes_utf8_lossy()?;

        if case_sensitive {
            string.into_owned()
        } else {
            string.to_lowercase()
        }
    };
    let substring = {
        let bytes = substring.try_bytes()?;
        let string = String::from_utf8_lossy(&bytes);

        if case_sensitive {
            string.into_owned()
        } else {
            string.to_lowercase()
        }
    };
    Ok(value.ends_with(&substring).into())
}

#[derive(Clone, Copy, Debug)]
pub struct EndsWith;

impl Function for EndsWith {
    fn identifier(&self) -> &'static str {
        "ends_with"
    }

    fn parameters(&self) -> &'static [Parameter] {
        &[
            Parameter {
                keyword: "value",
                kind: kind::BYTES,
                required: true,
            },
            Parameter {
                keyword: "substring",
                kind: kind::BYTES,
                required: true,
            },
            Parameter {
                keyword: "case_sensitive",
                kind: kind::BOOLEAN,
                required: false,
            },
        ]
    }

    fn compile(
        &self,
        _state: (&mut state::LocalEnv, &mut state::ExternalEnv),
        _ctx: &mut FunctionCompileContext,
        mut arguments: ArgumentList,
    ) -> Compiled {
        let value = arguments.required("value");
        let substring = arguments.required("substring");
        let case_sensitive = arguments.optional("case_sensitive");

        Ok(Box::new(EndsWithFn {
            value,
            substring,
            case_sensitive,
        }))
    }

    fn examples(&self) -> &'static [Example] {
        &[
            Example {
                title: "case sensitive",
                source: r#"ends_with("foobar", "R")"#,
                result: Ok("false"),
            },
            Example {
                title: "case insensitive",
                source: r#"ends_with("foobar", "R", false)"#,
                result: Ok("true"),
            },
            Example {
                title: "mismatch",
                source: r#"ends_with("foobar", "foo")"#,
                result: Ok("false"),
            },
        ]
    }
<<<<<<< HEAD

    fn call_by_vm(&self, _ctx: &mut Context, args: &mut VmArgumentList) -> Resolved {
        let value = args.required("value");
        let substring = args.required("substring");
        let case_sensitive = args.optional("case_sensitive");

        ends_with(value, substring, case_sensitive)
    }

    fn symbol(&self) -> Option<(&'static str, usize)> {
        Some(("vrl_fn_ends_with", vrl_fn_ends_with as _))
    }
=======
>>>>>>> d483777f
}

#[derive(Clone, Debug)]
struct EndsWithFn {
    value: Box<dyn Expression>,
    substring: Box<dyn Expression>,
    case_sensitive: Option<Box<dyn Expression>>,
}

impl Expression for EndsWithFn {
    fn resolve(&self, ctx: &mut Context) -> Resolved {
        let value = self.value.resolve(ctx)?;
        let substring = self.substring.resolve(ctx)?;
        let case_sensitive = self
            .case_sensitive
            .as_ref()
            .map(|case_sensitive| case_sensitive.resolve(ctx))
            .transpose()?;

        ends_with(value, substring, case_sensitive)
    }

    fn type_def(&self, _: (&state::LocalEnv, &state::ExternalEnv)) -> TypeDef {
        TypeDef::boolean().infallible()
    }
}

#[inline(never)]
#[no_mangle]
pub extern "C" fn vrl_fn_ends_with(
    value: &mut Value,
    substring: &mut Value,
    case_sensitive: &mut Option<Value>,
    result: &mut Resolved,
) {
    let value = {
        let mut moved = Value::Null;
        std::mem::swap(value, &mut moved);
        moved
    };
    let substring = {
        let mut moved = Value::Null;
        std::mem::swap(substring, &mut moved);
        moved
    };
    let case_sensitive = {
        let mut moved = None;
        std::mem::swap(case_sensitive, &mut moved);
        moved
    };

    *result = ends_with(value, substring, case_sensitive);
}

#[cfg(test)]
mod tests {
    use super::*;

    test_function![
        ends_with => EndsWith;

        no {
            args: func_args![value: "bar",
                             substring: "foo"],
            want: Ok(value!(false)),
            tdef: TypeDef::boolean().infallible(),
        }

        opposite {
            args: func_args![value: "bar",
                             substring: "foobar"],
            want: Ok(value!(false)),
            tdef: TypeDef::boolean().infallible(),
        }

        subset {
            args: func_args![value: "foobar",
                             substring: "oba"],
            want: Ok(value!(false)),
            tdef: TypeDef::boolean().infallible(),
        }

        yes {
            args: func_args![value: "foobar",
                             substring: "bar"],
            want: Ok(value!(true)),
            tdef: TypeDef::boolean().infallible(),
        }

        starts_with {
            args: func_args![value: "foobar",
                             substring: "foo"],
            want: Ok(value!(false)),
            tdef: TypeDef::boolean().infallible(),
        }

        uppercase {
            args: func_args![value: "fooBAR",
                             substring: "BAR"
            ],
            want: Ok(value!(true)),
            tdef: TypeDef::boolean().infallible(),
        }

        case_sensitive {
            args: func_args![value: "foobar",
                             substring: "BAR"
            ],
            want: Ok(value!(false)),
            tdef: TypeDef::boolean().infallible(),
        }

        case_insensitive {
            args: func_args![value: "foobar",
                             substring: "BAR",
                             case_sensitive: false],
            want: Ok(value!(true)),
            tdef: TypeDef::boolean().infallible(),
        }
    ];
}<|MERGE_RESOLUTION|>--- conflicted
+++ resolved
@@ -91,21 +91,10 @@
             },
         ]
     }
-<<<<<<< HEAD
-
-    fn call_by_vm(&self, _ctx: &mut Context, args: &mut VmArgumentList) -> Resolved {
-        let value = args.required("value");
-        let substring = args.required("substring");
-        let case_sensitive = args.optional("case_sensitive");
-
-        ends_with(value, substring, case_sensitive)
-    }
 
     fn symbol(&self) -> Option<(&'static str, usize)> {
         Some(("vrl_fn_ends_with", vrl_fn_ends_with as _))
     }
-=======
->>>>>>> d483777f
 }
 
 #[derive(Clone, Debug)]
