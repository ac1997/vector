use std::collections::btree_map;

use vrl::prelude::*;

fn flatten(value: Value) -> Resolved {
    match value {
        Value::Array(arr) => Ok(Value::Array(
            ArrayFlatten::new(arr.iter()).cloned().collect(),
        )),
        Value::Object(map) => Ok(Value::Object(
            MapFlatten::new(map.iter())
                .map(|(k, v)| (k, v.clone()))
                .collect(),
        )),
        value => Err(value::Error::Expected {
            got: value.kind(),
<<<<<<< HEAD
            expected: Kind::array(BTreeMap::default()) | Kind::object(BTreeMap::default()),
=======
            expected: Kind::array(Collection::any()) | Kind::object(Collection::any()),
>>>>>>> 1711a8bd
        }
        .into()),
    }
}

#[derive(Clone, Copy, Debug)]
pub struct Flatten;

impl Function for Flatten {
    fn identifier(&self) -> &'static str {
        "flatten"
    }

    fn parameters(&self) -> &'static [Parameter] {
        &[Parameter {
            keyword: "value",
            kind: kind::OBJECT | kind::ARRAY,
            required: true,
        }]
    }

    fn examples(&self) -> &'static [Example] {
        &[
            Example {
                title: "object",
                source: r#"flatten({ "foo": { "bar": true }})"#,
                result: Ok(r#"{ "foo.bar": true }"#),
            },
            Example {
                title: "array",
                source: r#"flatten([[true]])"#,
                result: Ok(r#"[true]"#),
            },
        ]
    }

    fn compile(
        &self,
        _state: &state::Compiler,
        _ctx: &FunctionCompileContext,
        mut arguments: ArgumentList,
    ) -> Compiled {
        let value = arguments.required("value");
        Ok(Box::new(FlattenFn { value }))
    }

    fn call_by_vm(&self, _ctx: &mut Context, args: &mut VmArgumentList) -> Resolved {
        let value = args.required("value");
        flatten(value)
    }
}

#[derive(Debug, Clone)]
struct FlattenFn {
    value: Box<dyn Expression>,
}

impl Expression for FlattenFn {
    fn resolve(&self, ctx: &mut Context) -> Resolved {
        flatten(self.value.resolve(ctx)?)
    }

    fn type_def(&self, state: &state::Compiler) -> TypeDef {
        let td = self.value.type_def(state);

        if td.is_array() {
            TypeDef::array(Collection::any())
        } else {
            TypeDef::object(Collection::any())
        }
    }
}

/// An iterator to walk over maps allowing us to flatten nested maps to a single level.
struct MapFlatten<'a> {
    values: btree_map::Iter<'a, String, Value>,
    inner: Option<Box<MapFlatten<'a>>>,
    parent: Option<String>,
}

impl<'a> MapFlatten<'a> {
    fn new(values: btree_map::Iter<'a, String, Value>) -> Self {
        Self {
            values,
            inner: None,
            parent: None,
        }
    }

    fn new_from_parent(parent: String, values: btree_map::Iter<'a, String, Value>) -> Self {
        Self {
            values,
            inner: None,
            parent: Some(parent),
        }
    }

    /// Returns the key with the parent prepended.
    fn new_key(&self, key: &str) -> String {
        match self.parent {
            None => key.to_string(),
            Some(ref parent) => format!("{}.{}", parent, key),
        }
    }
}

impl<'a> std::iter::Iterator for MapFlatten<'a> {
    type Item = (String, &'a Value);

    fn next(&mut self) -> Option<Self::Item> {
        if let Some(ref mut inner) = self.inner {
            let next = inner.next();
            match next {
                Some(_) => return next,
                None => self.inner = None,
            }
        }

        let next = self.values.next();
        match next {
            Some((key, Value::Object(value))) => {
                self.inner = Some(Box::new(MapFlatten::new_from_parent(
                    self.new_key(key),
                    value.iter(),
                )));
                self.next()
            }
            Some((key, value)) => Some((self.new_key(key), value)),
            None => None,
        }
    }
}

/// Create an iterator that can walk a tree of Array values.
/// This can be used to flatten the array.
struct ArrayFlatten<'a> {
    values: std::slice::Iter<'a, Value>,
    inner: Option<Box<ArrayFlatten<'a>>>,
}

impl<'a> ArrayFlatten<'a> {
    fn new(values: std::slice::Iter<'a, Value>) -> Self {
        ArrayFlatten {
            values,
            inner: None,
        }
    }
}

impl<'a> std::iter::Iterator for ArrayFlatten<'a> {
    type Item = &'a Value;

    fn next(&mut self) -> Option<Self::Item> {
        // Iterate over our inner list first.
        if let Some(ref mut inner) = self.inner {
            let next = inner.next();
            match next {
                Some(_) => return next,
                None => {
                    // The inner list has been exhausted.
                    self.inner = None;
                }
            }
        }

        // Then iterate over our values.
        let next = self.values.next();
        match next {
            Some(Value::Array(next)) => {
                // Create a new iterator for this child list.
                self.inner = Some(Box::new(ArrayFlatten::new(next.iter())));
                self.next()
            }
            _ => next,
        }
    }
}

#[cfg(test)]
mod test {
    use super::*;

    test_function![
        flatten => Flatten;

        array {
            args: func_args![value: value!([42])],
            want: Ok(value!([42])),
            tdef: TypeDef::array(Collection::any()),
        }

        nested_array {
            args: func_args![value: value!([42, [43, 44]])],
            want: Ok(value!([42, 43, 44])),
            tdef: TypeDef::array(Collection::any()),
        }

        nested_empty_array {
            args: func_args![value: value!([42, [], 43])],
            want: Ok(value!([42, 43])),
            tdef: TypeDef::array(Collection::any()),
        }

        double_nested_array {
            args: func_args![value: value!([42, [43, 44, [45, 46]]])],
            want: Ok(value!([42, 43, 44, 45, 46])),
            tdef: TypeDef::array(Collection::any()),
        }

        two_arrays {
            args: func_args![value: value!([[42, 43], [44, 45]])],
            want: Ok(value!([42, 43, 44, 45])),
            tdef: TypeDef::array(Collection::any()),
        }

        map {
            args: func_args![value: value!({parent: "child"})],
            want: Ok(value!({parent: "child"})),
            tdef: TypeDef::object(Collection::any()),
        }

        nested_map {
            args: func_args![value: value!({parent: {child1: 1, child2: 2}, key: "val"})],
            want: Ok(value!({"parent.child1": 1, "parent.child2": 2, key: "val"})),
            tdef: TypeDef::object(Collection::any()),
        }

        double_nested_map {
            args: func_args![value: value!({
                parent: {
                    child1: 1,
                    child2: { grandchild1: 1, grandchild2: 2 },
                },
                key: "val",
            })],
            want: Ok(value!({
                "parent.child1": 1,
                "parent.child2.grandchild1": 1,
                "parent.child2.grandchild2": 2,
                key: "val",
            })),
            tdef: TypeDef::object(Collection::any()),
        }

        map_and_array {
            args: func_args![value: value!({
                parent: {
                    child1: [1, [2, 3]],
                    child2: {grandchild1: 1, grandchild2: [1, [2, 3], 4]},
                },
                key: "val",
            })],
            want: Ok(value!({
                "parent.child1": [1, [2, 3]],
                "parent.child2.grandchild1": 1,
                "parent.child2.grandchild2": [1, [2, 3], 4],
                key: "val",
            })),
            tdef: TypeDef::object(Collection::any()),
        }

        // If the root object is an array, child maps are not flattened.
        root_array {
            args: func_args![value: value!([
                { parent1: { child1: 1, child2: 2 } },
                [
                    { parent2: { child3: 3, child4: 4 } },
                    { parent3: { child5: 5 } },
                ],
            ])],
            want: Ok(value!([
                { parent1: { child1: 1, child2: 2 } },
                { parent2: { child3: 3, child4: 4 } },
                { parent3: { child5: 5 } },
            ])),
            tdef: TypeDef::array(Collection::any()),
        }

        triple_nested_map {
            args: func_args![value: value!({
                parent1: {
                    child1: { grandchild1: 1 },
                    child2: { grandchild2: 2, grandchild3: 3 },
                },
                parent2: 4,
            })],
            want: Ok(value!({
                "parent1.child1.grandchild1": 1,
                "parent1.child2.grandchild2": 2,
                "parent1.child2.grandchild3": 3,
                parent2: 4,
            })),
            tdef: TypeDef::object(Collection::any()),
        }
    ];
}<|MERGE_RESOLUTION|>--- conflicted
+++ resolved
@@ -14,11 +14,7 @@
         )),
         value => Err(value::Error::Expected {
             got: value.kind(),
-<<<<<<< HEAD
-            expected: Kind::array(BTreeMap::default()) | Kind::object(BTreeMap::default()),
-=======
             expected: Kind::array(Collection::any()) | Kind::object(Collection::any()),
->>>>>>> 1711a8bd
         }
         .into()),
     }
