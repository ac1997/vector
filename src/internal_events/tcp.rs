use std::net::SocketAddr;

use metrics::counter;
use vector_core::internal_event::InternalEvent;

use crate::{
    emit,
    internal_events::{ComponentEventsDropped, UNINTENTIONAL},
    tls::TlsError,
};
use vector_common::internal_event::{error_stage, error_type};

#[derive(Debug)]
pub struct TcpSocketConnectionEstablished {
    pub peer_addr: Option<SocketAddr>,
}

impl InternalEvent for TcpSocketConnectionEstablished {
    fn emit(self) {
        if let Some(peer_addr) = self.peer_addr {
            debug!(message = "Connected.", %peer_addr);
        } else {
            debug!(message = "Connected.", peer_addr = "unknown");
        }
        counter!("connection_established_total", 1, "mode" => "tcp");
    }
}

#[derive(Debug)]
<<<<<<< HEAD
=======
pub struct TcpSocketConnectionError<E> {
    pub error: E,
}

impl<E: std::error::Error> InternalEvent for TcpSocketConnectionError<E> {
    fn emit(self) {
        error!(
            message = "Unable to connect.",
            error = %self.error,
            error_code = "failed_connecting",
            error_type = error_type::WRITER_FAILED,
            stage = error_stage::SENDING,
            internal_log_rate_limit = true,
        );
        counter!(
            "component_errors_total", 1,
            "error_code" => "failed_connecting",
            "error_type" => error_type::WRITER_FAILED,
            "stage" => error_stage::SENDING,
        );
        // deprecated
        counter!("connection_failed_total", 1, "mode" => "tcp");
    }
}

#[derive(Debug)]
>>>>>>> a3de6332
pub struct TcpSocketConnectionShutdown;

impl InternalEvent for TcpSocketConnectionShutdown {
    fn emit(self) {
        debug!(message = "Received EOF from the server, shutdown.");
        counter!("connection_shutdown_total", 1, "mode" => "tcp");
    }
}

#[derive(Debug)]
pub struct TcpSocketTlsConnectionError {
    pub error: TlsError,
}

impl InternalEvent for TcpSocketTlsConnectionError {
    fn emit(self) {
        match self.error {
            // Specific error that occurs when the other side is only
            // doing SYN/SYN-ACK connections for healthcheck.
            // https://github.com/vectordotdev/vector/issues/7318
            TlsError::Handshake { ref source }
                if source.code() == openssl::ssl::ErrorCode::SYSCALL
                    && source.io_error().is_none() =>
            {
                debug!(
                    message = "Connection error, probably a healthcheck.",
                    error = %self.error,
                    internal_log_rate_limit = true,
                );
            }
            _ => {
                error!(
                    message = "Connection error.",
                    error = %self.error,
                    error_code = "connection_failed",
                    error_type = error_type::WRITER_FAILED,
                    stage = error_stage::SENDING,
                    internal_log_rate_limit = true,
                );
            }
        }
        counter!(
            "component_errors_total", 1,
            "error_code" => "connection_failed",
            "error_type" => error_type::WRITER_FAILED,
            "stage" => error_stage::SENDING,
            "mode" => "tcp",
        );
        // deprecated
        counter!(
            "connection_errors_total", 1,
            "mode" => "tcp",
        );
    }
}

#[derive(Debug)]
pub struct TcpSocketSendError {
    pub error: std::io::Error,
}

impl InternalEvent for TcpSocketSendError {
    fn emit(self) {
        let reason = "TCP socket send error.";
        error!(
            message = reason,
            error = %self.error,
            error_code = "socket_failed",
            error_type = error_type::WRITER_FAILED,
            stage = error_stage::SENDING,
            internal_log_rate_limit = true,
        );
        counter!(
            "component_errors_total", 1,
            "error_code" => "socket_failed",
            "error_type" => error_type::WRITER_FAILED,
            "stage" => error_stage::SENDING,
            "mode" => "tcp",
        );
        // deprecated
        counter!(
            "connection_errors_total", 1,
            "mode" => "tcp",
        );

        emit!(ComponentEventsDropped::<UNINTENTIONAL> { count: 1, reason });
    }
}

#[derive(Debug)]
pub struct TcpSendAckError {
    pub error: std::io::Error,
}

impl InternalEvent for TcpSendAckError {
    fn emit(self) {
        error!(
            message = "Error writing acknowledgement, dropping connection.",
            error = %self.error,
            error_code = "ack_failed",
            error_type = error_type::WRITER_FAILED,
            stage = error_stage::SENDING,
            internal_log_rate_limit = true,
        );
        counter!(
            "component_errors_total", 1,
            "error_code" => "ack_failed",
            "error_type" => error_type::WRITER_FAILED,
            "stage" => error_stage::SENDING,
            "mode" => "tcp",
        );
        // deprecated
        counter!(
            "connection_errors_total", 1,
            "mode" => "tcp",
        );
        counter!(
            "connection_send_ack_errors_total", 1,
            "mode" => "tcp",
        );
    }
}

#[derive(Debug)]
pub struct TcpBytesReceived {
    pub byte_size: usize,
    pub peer_addr: SocketAddr,
}

impl InternalEvent for TcpBytesReceived {
    fn emit(self) {
        trace!(
            message = "Bytes received.",
            protocol = "tcp",
            byte_size = %self.byte_size,
            peer_addr = %self.peer_addr,
        );
        counter!(
            "component_received_bytes_total", self.byte_size as u64,
            "protocol" => "tcp",
            "peer_addr" => self.peer_addr.to_string()
        );
    }
}

pub struct TcpSocketReceiveError<E> {
    pub error: E,
}

impl<E: std::fmt::Display> InternalEvent for TcpSocketReceiveError<E> {
    fn emit(self) {
        error!(
            message = "TCP socket receive error.",
            error = %self.error,
            error_code = "socket_failed",
            error_type = error_type::READER_FAILED,
            stage = error_stage::RECEIVING,
            internal_log_rate_limit = true,
        );
        counter!(
            "component_errors_total", 1,
            "error_code" => "socket_failed",
            "error_type" => error_type::READER_FAILED,
            "stage" => error_stage::RECEIVING,
            "mode" => "tcp",
        );
        // deprecated
        counter!(
            "connection_errors_total", 1,
            "mode" => "tcp",
        );
    }
}<|MERGE_RESOLUTION|>--- conflicted
+++ resolved
@@ -27,35 +27,6 @@
 }
 
 #[derive(Debug)]
-<<<<<<< HEAD
-=======
-pub struct TcpSocketConnectionError<E> {
-    pub error: E,
-}
-
-impl<E: std::error::Error> InternalEvent for TcpSocketConnectionError<E> {
-    fn emit(self) {
-        error!(
-            message = "Unable to connect.",
-            error = %self.error,
-            error_code = "failed_connecting",
-            error_type = error_type::WRITER_FAILED,
-            stage = error_stage::SENDING,
-            internal_log_rate_limit = true,
-        );
-        counter!(
-            "component_errors_total", 1,
-            "error_code" => "failed_connecting",
-            "error_type" => error_type::WRITER_FAILED,
-            "stage" => error_stage::SENDING,
-        );
-        // deprecated
-        counter!("connection_failed_total", 1, "mode" => "tcp");
-    }
-}
-
-#[derive(Debug)]
->>>>>>> a3de6332
 pub struct TcpSocketConnectionShutdown;
 
 impl InternalEvent for TcpSocketConnectionShutdown {
